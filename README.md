--- conflicted
+++ resolved
@@ -165,10 +165,4 @@
 ---
 ## Streamlit Version
 
-<<<<<<< HEAD
-For details on running the Streamlit version, see README_streamlit.md.
-=======
-📚 License
-
-This project is distributed for educational and research purposes.
->>>>>>> 22645a8b
+For details on running the Streamlit version, see README_streamlit.md.