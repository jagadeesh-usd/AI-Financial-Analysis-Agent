<<<<<<< HEAD
# 📈 AI-Powered Multi-Agent Financial Analysis System

This repository contains the complete source code and documentation for a **real-world financial analysis system powered by agentic AI**.  
Built with **Python**, **Streamlit**, and the **LangChain framework**, this project demonstrates how multiple specialized AI agents can collaborate to reason, plan, act, and iteratively improve complex financial research tasks.

---

## 🗂️ Table of Contents

- [Project Overview](#project-overview)
- [Data Sources & APIs](#data-sources--apis)
- [Project Structure](#project-structure)
- [Business Understanding](#business-understanding)
- [Methodology](#methodology)
- [How to Run](#how-to-run)
- [Key Results & Features](#key-results--features)
- [Team Contributions](#team-contributions)
- [AI Assistance Disclosure](#ai-assistance-disclosure)

---

## 🧠 Project Overview

The application features a **lead Researcher Agent** that dynamically uses a suite of tools to gather data on a given stock ticker.  
Its findings are passed through a **LangGraph workflow** where a **Critic Agent** evaluates the analysis and a **Refiner Agent** improves it — demonstrating a complete _"reason → critique → improve"_ loop.  

The system also “learns” by saving key insights to a local memory, which it consults in future analyses to provide more **context-aware insights**.

---

## 🌐 Data Sources & APIs

The agent gathers data from multiple real-world sources for comprehensive financial insight:

| Source | Purpose |
|---------|----------|
| **Yahoo Finance (yfinance)** | Stock prices, company information, and latest news |
| **Federal Reserve Economic Data (fredapi)** | Macroeconomic indicators (e.g., GDP, unemployment) |
| **SEC EDGAR (edgar)** | Official company filings (10-K, 10-Q) |

---

## 🧩 Project Structure
```bash
AI-Financial-Analysis-Agent/
│
├── .streamlit/
│   └── secrets.toml        # API Keys and secrets (not committed)
│
├── src/
│   ├── agents.py           # Defines all agent tools and prompts
│   └── chain.py            # Builds the LangGraph workflow
│
├── app.py                  # Main Streamlit UI and application logic
├── requirements.txt        # Python dependencies
├── memory.json             # Agent’s persistent memory (created on first run)
└── README.md               # Project documentation
```
---

## 💼 Business Understanding

Traditional financial analysis pipelines are often rigid and require significant manual intervention.  
**Agentic AI** represents a paradigm shift — enabling systems that can autonomously plan research, integrate diverse data sources in real-time, and even **critique their own outputs** to improve quality.  

This project demonstrates a **practical and scalable application** of this technology for investment research, capable of delivering nuanced insights faster and more efficiently.

---

## 🧮 Methodology

### 🧩 1. Agentic Planning & Research
The **Researcher Agent** receives a stock ticker and autonomously plans its research steps based on a predefined, sequential strategy.

### 🌍 2. Multi-Source Data Gathering
The agent dynamically uses its suite of tools to fetch:
- Real-time stock data and news (Yahoo Finance)
- Macroeconomic data (FRED)
- Official filings (SEC EDGAR)

### 🧠 3. Self-Critique & Refinement
The **Critic Agent** evaluates the initial report for balance, clarity, and completeness.  
The **Refiner Agent** then rewrites the report based on feedback to produce an improved final version.

### 💾 4. Agentic Memory & Learning
The final step saves a **key one-sentence insight** to a persistent `memory.json` file.  
This allows the agent to _“remember”_ past analyses and provide richer context on subsequent runs.

---

## ⚙️ How to Run

Follow these steps to set up and run the project locally:

```bash
1️⃣ Clone the Repository

git clone https://github.com/jagadeesh-usd/AI-Financial-Analysis-Agent.git
cd AI-Financial-Analysis-Agent

2️⃣ Create and Activate a Virtual Environment

macOS / Linux

python3 -m venv venv
source venv/bin/activate

Windows

python -m venv venv
.\venv\Scripts\activate

3️⃣ Install Dependencies

pip install -r requirements.txt

4️⃣ Configure API Keys

Create a .streamlit/secrets.toml file and add your keys:

# .streamlit/secrets.toml
OPENAI_API_KEY = "sk-..."
FRED_API_KEY = "your_fred_api_key_here"

5️⃣ Set Your EDGAR User Agent

The SEC requires a descriptive user agent for API calls.
Edit src/agents.py and update the set_identity call:

set_identity("Your Name your.email@example.com")

6️⃣ Launch the Application

streamlit run app.py
```

---

🚀 Key Results & Features

✅ Fully Autonomous Agent
Plans and executes complex financial research tasks from a single stock ticker input.

✅ Multi-Agent Workflow
Implements a Researcher → Critic → Refiner pipeline using LangGraph for state management and self-improvement.

✅ Persistent Memory
Stores one-line insights for each stock and reuses them for contextual continuity.

✅ Interactive Streamlit UI
Shows real-time status updates and streams the final report word-by-word in an intuitive interface.

---

👥 Team Contributions (AAi-520)


---

🤖 AI Assistance Disclosure

This project follows academic integrity and responsible AI usage principles.
AI tools, such as ChatGPT and GitHub Copilot, were utilized for:
	•	✨ Code formatting and refactoring (PEP8 compliance)
	•	🧾 Commenting and documentation (including this README)
	•	🪲 Debugging guidance and optimization suggestions

All AI-generated content was reviewed, validated, and refined by the team to ensure full understanding and technical accuracy.

---

📚 License

This project is distributed for educational and research purposes.
Please include proper attribution if reusing or extending this work.
>>>>>>> jag-dev<|MERGE_RESOLUTION|>--- conflicted
+++ resolved
@@ -1,4 +1,3 @@
-<<<<<<< HEAD
 # 📈 AI-Powered Multi-Agent Financial Analysis System
 
 This repository contains the complete source code and documentation for a **real-world financial analysis system powered by agentic AI**.  
@@ -172,6 +171,4 @@
 
 📚 License
 
-This project is distributed for educational and research purposes.
-Please include proper attribution if reusing or extending this work.
->>>>>>> jag-dev+This project is distributed for educational and research purposes.